--- conflicted
+++ resolved
@@ -48,11 +48,7 @@
         "title": "Launch Time Travel Debugging Proxy",
         "category": "DBOS",
         "icon": "$(debug)"
-<<<<<<< HEAD
       }
-=======
-      } 
->>>>>>> f2c6f437
     ],
     "configuration": {
       "title": "DBOS Time Travel Debugger",
@@ -115,19 +111,11 @@
   },
   "scripts": {
     "vscode:prepublish": "npm run package",
-<<<<<<< HEAD
-    "compile": "npm run check-types && npm run lint && node esbuild.cjs",
-    "watch": "npm-run-all -p watch:*",
-    "watch:esbuild": "node esbuild.cjs --watch",
-    "watch:tsc": "tsc --noEmit --watch --project tsconfig.json",
-    "package": "npm run check-types && npm run lint && node esbuild.cjs --production",
-=======
     "compile": "npm run check-types && npm run lint && node esbuild.js",
     "watch": "npm-run-all -p watch:*",
     "watch:esbuild": "node esbuild.js --watch",
     "watch:tsc": "tsc --noEmit --watch --project tsconfig.json",
     "package": "npm run check-types && npm run lint && node esbuild.js --production",
->>>>>>> f2c6f437
     "compile-tests": "tsc -p . --outDir out",
     "watch-tests": "tsc -p . -w --outDir out",
     "pretest": "npm run compile-tests && npm run compile && npm run lint",
@@ -148,10 +136,7 @@
     "@vscode/test-cli": "^0.0.10",
     "@vscode/test-electron": "^2.4.1",
     "@vscode/vsce": "^3.2.2",
-<<<<<<< HEAD
     "antlr4": "^4.13.2",
-=======
->>>>>>> f2c6f437
     "esbuild": "^0.25.0",
     "eslint": "^9.20.1",
     "fastify": "^5.2.1",
