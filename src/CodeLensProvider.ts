import * as vscode from 'vscode';
import { logger, startDebuggingCodeLensCommandName } from './extension';
import { Pool, PoolClient } from 'pg';
import { DbosConfig, loadConfigFile, locateDbosConfigFile } from './dbosConfig';
import { CloudCredentialManager } from './CloudCredentialManager';
import { DbosCloudApp, getApp, getDbCredentials, getDbInstance, isUnauthorized } from './dbosCloudApi';
import path from 'node:path';
import { DebugProxyManager } from './DebugProxyManager';
import { Configuration } from './Configuration';
import { parseTypeScript } from './parsers/tsParser';
import { parsePython } from './parsers/pyParser';

interface workflow_status {
    workflow_uuid: string;
    status: string;
    name: string;
    class_name?: string;
    config_name?: string;
    authenticated_user: string;
    output: string;
    error: string;
    assumed_role: string;
    authenticated_roles: string;  // Serialized list of roles.
    request: string;  // Serialized HTTPRequest
    executor_id: string;  // Set to "local" for local deployment, set to microVM ID for cloud deployment.
    application_version: string;
    queue_name?: string;
}

type WFStatus = workflow_status & { created_at: string, updated_at: string };

async function pickWorkflow(client: PoolClient, methodName: string) {

    const result = await client.query<WFStatus>(
        "SELECT * FROM dbos.workflow_status WHERE (status = 'SUCCESS' OR status = 'ERROR') AND name = $1 ORDER BY created_at DESC",
        [methodName]);
    const items = result.rows.map(status => <vscode.QuickPickItem>{
        label: new Date(parseInt(status.created_at)).toLocaleString(),
        description: `${status.status}${status.authenticated_user.length !== 0 ? ` (${status.authenticated_user})` : ""}`,
        detail: status.workflow_uuid,
    });

    const editButton: vscode.QuickInputButton = {
        iconPath: new vscode.ThemeIcon("edit"),
        tooltip: "Specify workflow id directly"
    };

    const disposables: { dispose(): any; }[] = [];
    try {
        const result = await new Promise<vscode.QuickInputButton | vscode.QuickPickItem | undefined>(resolve => {
            const input = vscode.window.createQuickPick();
            input.title = "Select a workflow ID to debug";
            input.canSelectMany = false;
            input.items = items;
            input.buttons = [editButton];
            let selectedItem: vscode.QuickPickItem | undefined = undefined;
            disposables.push(
                input.onDidAccept(() => {
                    logger.debug("showWorkflowPick.onDidAccept", { selectedItem });
                    resolve(selectedItem);
                    input.dispose();
                }),
                input.onDidHide(() => {
                    logger.debug("showWorkflowPick.onDidHide", { selectedItem });
                    resolve(undefined);
                    input.dispose();
                }),
                input.onDidChangeSelection(items => {
                    logger.debug("showWorkflowPick.onDidChangeSelection", { items });
                    selectedItem = items.length === 0 ? undefined : items[0];
                }),
                input.onDidTriggerButton(button => {
                    logger.debug("showWorkflowPick.onDidTriggerButton", { button });
                    resolve(button);
                    input.dispose();
                })
            );
            input.show();
        });
        if (result === undefined) { return undefined; }
        if ("label" in result) {
            return result.detail;
        }
        if (result === editButton) {
            return await vscode.window.showInputBox({ prompt: "Enter the workflow ID" });
        } else {
            throw new Error(`Unexpected button: ${result.tooltip ?? "<unknown>"}`);
        }
    } finally {
        disposables.forEach(d => d.dispose());
    }
}

class DbosCodeLens extends vscode.CodeLens {
    constructor(
        range: vscode.Range,
        public readonly uri: vscode.Uri,
        public readonly name: string,
        public readonly kind: "local" | "cloud" | "time-travel",
    ) {
        super(range);
    }
}

interface DbConnectionInfo {
    host: string;
    port: number;
    user: string;
    password: string;
    provDatabase?: string;
}

type AppInfo = DbosCloudApp & { timeTravel?: boolean };

const nodeExecutables: ReadonlyArray<string> = ['node', 'npm', 'npx'];

export class CodeLensProvider implements vscode.CodeLensProvider<DbosCodeLens>, vscode.Disposable {
    private readonly onDidChangeCodeLensesEmitter = new vscode.EventEmitter<void>();
    private readonly credChangeSub: vscode.Disposable;
    private readonly connectionMap = new Map<string, Pool>();
    private readonly configMap = new Map<string, DbosConfig>();
    private readonly appMap = new Map<string, DbosCloudApp>();
    private readonly dbInfoMap = new Map<string, DbConnectionInfo>();

    readonly onDidChangeCodeLenses = this.onDidChangeCodeLensesEmitter.event;

    constructor(
        private readonly credManager: CloudCredentialManager,
        private readonly debugProxyManager: DebugProxyManager,
    ) {
        this.credChangeSub = credManager.onCredentialChange(
            () => {
                this.appMap.clear();
                this.dbInfoMap.clear();
                this.onDidChangeCodeLensesEmitter.fire();
            });
    }

    dispose() {
        this.credChangeSub.dispose();
        this.onDidChangeCodeLensesEmitter.dispose();

        const connections = [...this.connectionMap.values()];
        this.connectionMap.clear();
        for (const pool of connections) {
            pool.end().catch(e => logger.error("dispose", e));
        }
    }

    async provideCodeLenses(document: vscode.TextDocument, token: vscode.CancellationToken): Promise<DbosCodeLens[] | undefined> {
        logger.debug("provideCodeLenses", { uri: document.uri.toString() });
        try {
            const parser = getParser(document.languageId);
            if (!parser) { return; }
<<<<<<< HEAD
    
=======

>>>>>>> cb51b2e4
            const cred = await this.credManager.getValidCredential(undefined);
            const lenses = new Array<DbosCodeLens>();
            for (const { start, end, name } of parser(document, token)) {
                if (token.isCancellationRequested) { break; }
                const range = new vscode.Range(start, end);
                lenses.push(new DbosCodeLens(range, document.uri, name, "local"));
                if (cred) {
                    lenses.push(
                        new DbosCodeLens(range, document.uri, name, "cloud"),
                        new DbosCodeLens(range, document.uri, name, "time-travel"),
                    );
                }
            }
            return lenses;
        } catch (e) {
            logger.error("provideCodeLenses", e);
        }
        return undefined;

        function getParser(languageId: string) {
            switch (languageId) {
                case 'typescript': return parseTypeScript;
<<<<<<< HEAD
                case 'python': return parsePython;
                default: return undefined
=======
                default: return undefined;
>>>>>>> cb51b2e4
            }
        }
    }

    async resolveCodeLens(codeLens: DbosCodeLens, token: vscode.CancellationToken): Promise<DbosCodeLens> {
        logger.debug("resolveCodeLens", { name: codeLens.name, uri: codeLens.uri.toString(), kind: codeLens.kind });

        const config = await this.#getConfig(codeLens.uri, token);
        if (config) {
            const name = codeLens.name;
            if (codeLens.kind === "local") {
                codeLens.command = {
                    title: '♻️ Replay Debug',
                    tooltip: `Debug ${name} with the replay debugger`,
                    command: startDebuggingCodeLensCommandName,
                    arguments: [name, config]
                };
            }
            if (codeLens.kind === "cloud") {
                const app = await this.#getCloudApp(config, token);
                if (app) {
                    codeLens.command = {
                        title: '☁️ Cloud Replay Debug',
                        tooltip: `Debug ${name} with the cloud replay debugger`,
                        command: startDebuggingCodeLensCommandName,
                        arguments: [name, config, app]
                    };
                }
            }
            if (codeLens.kind === "time-travel") {
                const app = await this.#getCloudApp(config, token);
                if (app?.ProvenanceDatabaseName) {
                    codeLens.command = {
                        title: '⏳ Time-Travel Debug',
                        tooltip: `Debug ${name} with the time travel debugger`,
                        command: startDebuggingCodeLensCommandName,
                        arguments: [name, config, { ...app, timeTravel: true }]
                    };
                }
            }
        }
        return codeLens;
    }

    getCodeLensDebugCommand() {
        const $this = this;
        return async function (
            methodName?: string,
            config?: DbosConfig,
            app?: AppInfo,
        ) {
            const db = app ? await $this.#getDbConnectionInfo(app) : undefined;
            logger.info("codeLensDebug", {
                methodName: methodName ?? null,
                config: config?.toString() ?? null,
                app: app ?? null,
                db: db ?? null
            });
            if (!methodName || !config) { return; }

            const workflowID = await $this.#pickWorkflow(methodName, config, db);
            logger.info("codeLensDebug", { workflowID: workflowID ?? null });
            if (!workflowID) { return; }

            const debugConfig = $this.#getDebugConfig(config, workflowID, db, app?.timeTravel);
            logger.info("startDebuggingFromCodeLens", { debugConfig: debugConfig ?? null });

            if (app?.timeTravel) {
                if (!app.ProvenanceDatabaseName) { throw new Error("ProvenanceDatabaseName not set "); }
                if (!db) { throw new Error("DB Instance Info not set"); }

                const proxyPort = Configuration.getProxyPort();
                debugConfig.env["DBOS_DBPORT"] = proxyPort.toString();

                $this.debugProxyManager.launchDebugProxy({
                    host: db.host,
                    port: db.port,
                    user: db.user,
                    password: db.password,
                    database: app.ProvenanceDatabaseName,
                    proxyPort
                });

            }

            const folder = vscode.workspace.getWorkspaceFolder(config.uri);
            const debuggerStarted = await vscode.debug.startDebugging(folder, debugConfig);
            if (!debuggerStarted) {
                throw new Error("launchDebugger: Debugger failed to start", {
                    cause: {
                        configUri: config.uri.toString(),
                        workflowID,
                        debugConfig,
                        folder,
                    }
                });
            }
        };
    }

    #getDebugConfig(config: DbosConfig, workflowID: string, db?: DbConnectionInfo, timeTravel?: boolean): vscode.DebugConfiguration {
        if (config.language && config.language !== "node") {
            throw new Error(`Unsupported language: ${config.language ?? null}`);
        }

        timeTravel = timeTravel ?? false;
        const debugConfig: vscode.DebugConfiguration = {
            type: 'node',
            request: 'launch',
            name: 'Replay Debug',
            cwd: path.dirname(config.uri.fsPath),
            env: {
                DBOS_DEBUG_WORKFLOW_ID: workflowID,
                DBOS_DBHOST: timeTravel ? "localhost" : db?.host,
                DBOS_DBPORT: timeTravel ? undefined : db?.port.toString(),
                DBOS_DBUSER: timeTravel ? undefined : db?.user,
                DBOS_DBPASSWORD: timeTravel ? undefined : db?.password,
                DBOS_DBLOCALSUFFIX: timeTravel ? undefined : (db ? "false" : undefined),
            }
        };

        const start = config.runtime?.start ?? [];
        if (start.length === 0) {
            debugConfig.runtimeExecutable = "npx";
            debugConfig.args = ['dbos', 'debug', '--uuid', workflowID];
        } else if (start.length === 1) {
            const args = start[0].split(" ");
            if (!nodeExecutables.includes(args[0])) {
                throw new Error("Unsupported runtimeExecutable: " + args[0]);
            }
            debugConfig.runtimeExecutable = args[0];
            debugConfig.args = args.slice(1);
        }
        else {
            throw new Error("multiple runtimeConfig.start commands not implemented");
        }

        return debugConfig;
    }

    async #pickWorkflow(methodName: string, config: DbosConfig, db: DbConnectionInfo | undefined) {
        const client = await this.#getDbClient(config, db);
        try {
            return await pickWorkflow(client, methodName);
        } finally {
            client.release();
        }
    }

    async #getCloudApp(config: DbosConfig, token?: vscode.CancellationToken): Promise<DbosCloudApp | undefined> {
        const cred = await this.credManager.getValidCredential(undefined);
        if (!cred || token?.isCancellationRequested) { return; }
        const key = `${config.name}:${cred.domain}:${cred.userName}`;
        let app = this.appMap.get(key);
        if (!app) {
            try {
                const $app = await getApp(config.name, cred, token);
                if (!isUnauthorized($app)) {
                    app = $app;
                    this.appMap.set(key, app);
                }
            } catch (error) {
                logger.debug("#getCloudApp", error);
            }
        }
        return app;
    }

    async #getDbConnectionInfo(app: AppInfo, token?: vscode.CancellationToken): Promise<DbConnectionInfo | undefined> {
        const cred = await this.credManager.getValidCredential(undefined);
        if (!cred || token?.isCancellationRequested) { return; }

        const key = `${app.Name}:${cred.domain}:${cred.userName}` + (app.timeTravel ? ":prov" : "");
        let dbInfo = this.dbInfoMap.get(key);
        if (!dbInfo) {
            try {
                const [dbi, dbCred] = await Promise.all([
                    getDbInstance(app.PostgresInstanceName, cred, token),
                    getDbCredentials(app.PostgresInstanceName, cred, token)
                ]);
                if (!isUnauthorized(dbi) && !isUnauthorized(dbCred)) {
                    dbInfo = {
                        host: dbi.HostName,
                        port: dbi.Port,
                        user: dbi.DatabaseUsername,
                        password: dbCred.Password,
                        provDatabase: app.timeTravel ? app.ProvenanceDatabaseName : undefined,
                    };
                    this.dbInfoMap.set(key, dbInfo);
                }
            } catch (error) {
                logger.debug("#getCloudDatabase", error);
            }
        }
        return dbInfo;
    }

    async #getConfig(uri: vscode.Uri, token?: vscode.CancellationToken): Promise<DbosConfig | undefined> {
        const configUri = await locateDbosConfigFile(uri);
        if (!configUri) { return; }
        const key = configUri.toString();
        let config = this.configMap.get(key);
        if (!config) {
            config = await loadConfigFile(configUri, token);
            logger.debug("ConnectionMap.getConfig", {
                configUri: configUri.toString(),
                config: config ?? null
            });
            if (config) {
                this.configMap.set(key, config);
            }
        }
        return config;
    }

    async #getDbClient(config: DbosConfig, db: DbConnectionInfo | undefined): Promise<PoolClient> {
        const database = db?.provDatabase ?? config.sysDatabase;
        const key = db
            ? `${db?.host}:${db?.port}:${db?.user}:${database}`
            : `${config.poolConfig.host}:${config.poolConfig.port}:${config.poolConfig.user}:${database}`;
        let pool = this.connectionMap.get(key);
        if (!pool) {
            if (db) {
                pool = new Pool({
                    host: db.host,
                    port: db.port,
                    user: db.user,
                    password: db.password,
                    database,
                    ssl: { rejectUnauthorized: false }
                });
            } else {
                pool = new Pool({ ...config.poolConfig, database });
            }
            this.connectionMap.set(key, pool);
        }
        try {
            return await pool.connect();
        } catch (error) {
            const message = db 
                ? "Failed to connect to DBOS Cloud database"
                : `Failed to connect to database ${config.poolConfig.host}:${config.poolConfig.port}/${database}`;
            logger.error("#getDbClient", { message, error });
            throw new Error(message, { cause: error });
        }
    }
}

export interface DbosWorkflowMethod {
    name: string;
    start: vscode.Position;
    end: vscode.Position;
}
<|MERGE_RESOLUTION|>--- conflicted
+++ resolved
@@ -152,11 +152,6 @@
         try {
             const parser = getParser(document.languageId);
             if (!parser) { return; }
-<<<<<<< HEAD
-    
-=======
-
->>>>>>> cb51b2e4
             const cred = await this.credManager.getValidCredential(undefined);
             const lenses = new Array<DbosCodeLens>();
             for (const { start, end, name } of parser(document, token)) {
@@ -179,12 +174,8 @@
         function getParser(languageId: string) {
             switch (languageId) {
                 case 'typescript': return parseTypeScript;
-<<<<<<< HEAD
                 case 'python': return parsePython;
-                default: return undefined
-=======
                 default: return undefined;
->>>>>>> cb51b2e4
             }
         }
     }
