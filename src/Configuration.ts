import * as vscode from 'vscode';
<<<<<<< HEAD
// import { exists } from './utility';
// import { logger } from './extension';
// import { type DbosCloudApp, type DbosCloudCredentials, type DbosCloudDomain, authenticate, getApp, getCloudDomain, getDbInstance, getDbProxyRole, isUnauthorized } from './dbosCloudApi';
// import { validateCredentials } from './validateCredentials';

const TTDBG_CONFIG_SECTION = "dbos-ttdbg";
// const PROV_DB_HOST = "prov_db_host";
// const PROV_DB_PORT = "prov_db_port";
// const PROV_DB_DATABASE = "prov_db_database";
// const PROV_DB_USER = "prov_db_user";
const DEBUG_PROXY_PORT = "debug_proxy_port";
// const DEBUG_PRE_LAUNCH_TASK = "debug_pre_launch_task";
const DEBUG_PROXY_PATH = "debug_proxy_path";
const DEBUG_PROXY_PRERELEASE = "debug_proxy_prerelease";

// const DEBUG_PROXY_LAUNCH = "debug_proxy_launch";

// export function getLaunchProxyConfig() {
//   const cfg = vscode.workspace.getConfiguration(TTDBG_CONFIG_SECTION);
//   return cfg.get<boolean>(DEBUG_PROXY_LAUNCH, true);
// }

export class Configuration {

    static getProxyPath(folder?: vscode.WorkspaceFolder) {
        const cfg = vscode.workspace.getConfiguration(TTDBG_CONFIG_SECTION, folder);
        const proxyPath = cfg.get<string>(DEBUG_PROXY_PATH);
        return proxyPath ? vscode.Uri.file(proxyPath) : undefined;
    }

    static getProxyPrerelease(folder?: vscode.WorkspaceFolder) {
        const cfg = vscode.workspace.getConfiguration(TTDBG_CONFIG_SECTION, folder);
        return cfg.get<boolean>(DEBUG_PROXY_PRERELEASE) ?? false;
    }

    static getProxyPort(folder?: vscode.WorkspaceFolder): number {
        const cfg = vscode.workspace.getConfiguration(TTDBG_CONFIG_SECTION, folder);
        return cfg.get<number>(DEBUG_PROXY_PORT, 2345);
    }
}

// export interface DbosDebugConfig {
//   user: string;
//   database: string;
//   password: string | (() => Promise<string | undefined>);
//   port?: number;
//   host: string;
//   appName?: string;
// }

// export async function getDebugConfigFromDbosCloud(app: string | DbosCloudApp, credentials: DbosCloudCredentials): Promise<Omit<DbosDebugConfig, 'password'> & { dbInstance: string } | undefined> {
//   if (!validateCredentials(credentials)) { return undefined; }

//   if (typeof app === 'string') {
//     const $app = await getApp(app, credentials);
//     if (isUnauthorized($app)) { return undefined; }
//     app = $app;
//   }
//   const db = await getDbInstance(app.PostgresInstanceName, credentials);
//   if (isUnauthorized(db)) { return undefined; }
//   const cloudConfig = {
//     host: db.HostName,
//     port: db.Port,
//     database: app.ApplicationDatabaseName,
//     user: db.DatabaseUsername,
//     appName: app.Name,
//     dbInstance: app.PostgresInstanceName,
//   };
//   logger.debug("getCloudConfigFromVSCodeConfig", { app, credentials, cloudConfig });
//   return cloudConfig;
// }

// function cfgString(value: string | undefined) {
//   return value?.length ?? 0 > 0 ? value : undefined;
// }

// function getDebugConfigFromVSCode(folder: vscode.WorkspaceFolder): Partial<Omit<DbosDebugConfig, 'password' | 'appName' | 'appId'>> {
//   const cfg = vscode.workspace.getConfiguration(TTDBG_CONFIG_SECTION, folder);

//   const host = cfg.get<string | undefined>(PROV_DB_HOST, undefined);
//   const port = cfg.get<number | undefined>(PROV_DB_PORT, undefined);
//   const database = cfg.get<string | undefined>(PROV_DB_DATABASE, undefined);
//   const user = cfg.get<string | undefined>(PROV_DB_USER, undefined);

//   const cloudConfig = {
//     host: cfgString(host),
//     port: port !== 0 ? port : undefined,
//     database: cfgString(database),
//     user: cfgString(user),
//   };
//   logger.debug("getCloudConfigFromVSCodeConfig", { folder: folder.uri.fsPath, cloudConfig });
//   return cloudConfig;
// }

// function domainSecretKey(domain: string) {
//   return `dbos-ttdbg:domain:${domain}`;
// }

// function databaseSecretKey(db: Pick<DbosDebugConfig, 'user' | 'host' | 'port' | 'database'>) {
//   return `dbos-ttdbg:database:${db.user}@${db.host}:${db.port ?? 5432}/${db.database}`;
// }

// const databaseSetKey = `dbos-ttdbg:databases`;
// const appNameKey = `dbos-ttdbg:app-name`;

// export class Configuration {
//   constructor(private readonly secrets: vscode.SecretStorage, private readonly workspaceState: vscode.Memento) { }

//   async getStoredCloudCredentials(domain?: string | DbosCloudDomain): Promise<DbosCloudCredentials | undefined> {
//     const { cloudDomain } = getCloudDomain(domain);
//     const secretKey = domainSecretKey(cloudDomain);
//     const json = await this.secrets.get(secretKey);
//     return json ? JSON.parse(json) as DbosCloudCredentials : undefined;
//   }

//   async cloudLogin(domain?: string | DbosCloudDomain) {
//     const { cloudDomain } = getCloudDomain(domain);
//     const credentials = await authenticate(cloudDomain);
//     if (credentials) {
//       const secretKey = domainSecretKey(cloudDomain);
//       await this.secrets.store(secretKey, JSON.stringify(credentials));
//     }
//     return credentials;
//   }

//   async getCredentials(domain?: string | DbosCloudDomain) {
//     const { cloudDomain } = getCloudDomain(domain);
//     const storedCredentials = await this.getStoredCloudCredentials(cloudDomain);
//     return storedCredentials ?? await this.cloudLogin(cloudDomain);
//   }

//   async deleteStoredCloudCredentials(domain?: string | DbosCloudDomain) {
//     const { cloudDomain } = getCloudDomain(domain);
//     const secretKey = domainSecretKey(cloudDomain);
//     const json = await this.secrets.get(secretKey);
//     if (json) {
//       await this.secrets.delete(secretKey);
//       logger.debug("Deleted DBOS Cloud credentials", { cloudDomain });
//       return true;
//     } else {
//       return false;
//     }
//   }

//   async getDebugConfig(folder: vscode.WorkspaceFolder, credentials: DbosCloudCredentials): Promise<DbosDebugConfig> {
//     return await vscode.window.withProgress(
//       { location: vscode.ProgressLocation.Window },
//       async (): Promise<DbosDebugConfig> => {
//         const packageName = this.getAppName() ?? await getPackageName(folder);
//         if (!packageName) { 
//           throw new Error("Failed to get application name", { cause: { folder: folder.uri.fsPath, credentials } });
//         }

//         const cloudConfig =  await getDebugConfigFromDbosCloud(packageName, credentials);
//         if (cloudConfig === undefined) {
//           throw new Error('failed to get cloud config', { cause: { packageName, credentials } });
//         }
//         const localConfig = getDebugConfigFromVSCode(folder);

//         const host = localConfig.host ?? cloudConfig.host;
//         const port = localConfig.port ?? cloudConfig.port ?? 5432;
//         const database = localConfig.database ?? cloudConfig.database;
//         if (!host || !database) {
//           throw new Error("Failed to get database info", { cause: { folder: folder.uri.fsPath, credentials, host, port, database } });
//         }

//         const role = await getDbProxyRole(cloudConfig.dbInstance, credentials);
//         if (isUnauthorized(role)) {
//           throw new Error("Unable to retrieve DB proxy role", { cause: { credentials } });
//         }

//         return {
//           host,
//           port,
//           database: `${database}_dbos_prov`,
//           user: role.RoleName,
//           password: role.Secret,
//           appName: cloudConfig.appName
//         };
//       }
//     );
//   }

//   getProxyPort(folder: vscode.WorkspaceFolder): number {
//     const cfg = vscode.workspace.getConfiguration(TTDBG_CONFIG_SECTION, folder);
//     return cfg.get<number>(DEBUG_PROXY_PORT, 2345);
//   }

//   getPreLaunchTask(folder: vscode.WorkspaceFolder) {
//     const cfg = vscode.workspace.getConfiguration(TTDBG_CONFIG_SECTION, folder);
//     return cfgString(cfg.get<string | undefined>(DEBUG_PRE_LAUNCH_TASK, undefined));
//   }

//   async setAppName(appName?: string) {
//     await this.workspaceState.update(appNameKey, appName);
//   }

//   getAppName() {
//     return this.workspaceState.get<string>(appNameKey);
//   }
// }

// async function getPackageName(folder: vscode.WorkspaceFolder): Promise<string | undefined> {
//   const packageJsonUri = vscode.Uri.joinPath(folder.uri, "package.json");
//   if (!await exists(packageJsonUri)) { return undefined; }

//   try {
//     const packageJsonBuffer = await vscode.workspace.fs.readFile(packageJsonUri);
//     const packageJsonText = new TextDecoder().decode(packageJsonBuffer);
//     const packageJson = JSON.parse(packageJsonText);
//     return packageJson.name;
//   } catch (e) {
//     logger.error("getPackageName", e);
//     return undefined;
//   }
// }
=======

const TTDBG_CONFIG_SECTION = "dbos-ttdbg";
const DEBUG_PROXY_PORT = "debug_proxy_port";
const DEBUG_PROXY_PATH = "debug_proxy_path";
const DEBUG_PROXY_PRERELEASE = "debug_proxy_prerelease";

export class Configuration {

    static getProxyPath(folder?: vscode.WorkspaceFolder) {
        const cfg = vscode.workspace.getConfiguration(TTDBG_CONFIG_SECTION, folder);
        const proxyPath = cfg.get<string>(DEBUG_PROXY_PATH);
        return proxyPath ? vscode.Uri.file(proxyPath) : undefined;
    }

    static getProxyPrerelease(folder?: vscode.WorkspaceFolder) {
        const cfg = vscode.workspace.getConfiguration(TTDBG_CONFIG_SECTION, folder);
        return cfg.get<boolean>(DEBUG_PROXY_PRERELEASE) ?? false;
    }

    static getProxyPort(folder?: vscode.WorkspaceFolder): number {
        const cfg = vscode.workspace.getConfiguration(TTDBG_CONFIG_SECTION, folder);
        return cfg.get<number>(DEBUG_PROXY_PORT, 2345);
    }
}
>>>>>>> f2c6f437
<|MERGE_RESOLUTION|>--- conflicted
+++ resolved
@@ -1,222 +1,4 @@
 import * as vscode from 'vscode';
-<<<<<<< HEAD
-// import { exists } from './utility';
-// import { logger } from './extension';
-// import { type DbosCloudApp, type DbosCloudCredentials, type DbosCloudDomain, authenticate, getApp, getCloudDomain, getDbInstance, getDbProxyRole, isUnauthorized } from './dbosCloudApi';
-// import { validateCredentials } from './validateCredentials';
-
-const TTDBG_CONFIG_SECTION = "dbos-ttdbg";
-// const PROV_DB_HOST = "prov_db_host";
-// const PROV_DB_PORT = "prov_db_port";
-// const PROV_DB_DATABASE = "prov_db_database";
-// const PROV_DB_USER = "prov_db_user";
-const DEBUG_PROXY_PORT = "debug_proxy_port";
-// const DEBUG_PRE_LAUNCH_TASK = "debug_pre_launch_task";
-const DEBUG_PROXY_PATH = "debug_proxy_path";
-const DEBUG_PROXY_PRERELEASE = "debug_proxy_prerelease";
-
-// const DEBUG_PROXY_LAUNCH = "debug_proxy_launch";
-
-// export function getLaunchProxyConfig() {
-//   const cfg = vscode.workspace.getConfiguration(TTDBG_CONFIG_SECTION);
-//   return cfg.get<boolean>(DEBUG_PROXY_LAUNCH, true);
-// }
-
-export class Configuration {
-
-    static getProxyPath(folder?: vscode.WorkspaceFolder) {
-        const cfg = vscode.workspace.getConfiguration(TTDBG_CONFIG_SECTION, folder);
-        const proxyPath = cfg.get<string>(DEBUG_PROXY_PATH);
-        return proxyPath ? vscode.Uri.file(proxyPath) : undefined;
-    }
-
-    static getProxyPrerelease(folder?: vscode.WorkspaceFolder) {
-        const cfg = vscode.workspace.getConfiguration(TTDBG_CONFIG_SECTION, folder);
-        return cfg.get<boolean>(DEBUG_PROXY_PRERELEASE) ?? false;
-    }
-
-    static getProxyPort(folder?: vscode.WorkspaceFolder): number {
-        const cfg = vscode.workspace.getConfiguration(TTDBG_CONFIG_SECTION, folder);
-        return cfg.get<number>(DEBUG_PROXY_PORT, 2345);
-    }
-}
-
-// export interface DbosDebugConfig {
-//   user: string;
-//   database: string;
-//   password: string | (() => Promise<string | undefined>);
-//   port?: number;
-//   host: string;
-//   appName?: string;
-// }
-
-// export async function getDebugConfigFromDbosCloud(app: string | DbosCloudApp, credentials: DbosCloudCredentials): Promise<Omit<DbosDebugConfig, 'password'> & { dbInstance: string } | undefined> {
-//   if (!validateCredentials(credentials)) { return undefined; }
-
-//   if (typeof app === 'string') {
-//     const $app = await getApp(app, credentials);
-//     if (isUnauthorized($app)) { return undefined; }
-//     app = $app;
-//   }
-//   const db = await getDbInstance(app.PostgresInstanceName, credentials);
-//   if (isUnauthorized(db)) { return undefined; }
-//   const cloudConfig = {
-//     host: db.HostName,
-//     port: db.Port,
-//     database: app.ApplicationDatabaseName,
-//     user: db.DatabaseUsername,
-//     appName: app.Name,
-//     dbInstance: app.PostgresInstanceName,
-//   };
-//   logger.debug("getCloudConfigFromVSCodeConfig", { app, credentials, cloudConfig });
-//   return cloudConfig;
-// }
-
-// function cfgString(value: string | undefined) {
-//   return value?.length ?? 0 > 0 ? value : undefined;
-// }
-
-// function getDebugConfigFromVSCode(folder: vscode.WorkspaceFolder): Partial<Omit<DbosDebugConfig, 'password' | 'appName' | 'appId'>> {
-//   const cfg = vscode.workspace.getConfiguration(TTDBG_CONFIG_SECTION, folder);
-
-//   const host = cfg.get<string | undefined>(PROV_DB_HOST, undefined);
-//   const port = cfg.get<number | undefined>(PROV_DB_PORT, undefined);
-//   const database = cfg.get<string | undefined>(PROV_DB_DATABASE, undefined);
-//   const user = cfg.get<string | undefined>(PROV_DB_USER, undefined);
-
-//   const cloudConfig = {
-//     host: cfgString(host),
-//     port: port !== 0 ? port : undefined,
-//     database: cfgString(database),
-//     user: cfgString(user),
-//   };
-//   logger.debug("getCloudConfigFromVSCodeConfig", { folder: folder.uri.fsPath, cloudConfig });
-//   return cloudConfig;
-// }
-
-// function domainSecretKey(domain: string) {
-//   return `dbos-ttdbg:domain:${domain}`;
-// }
-
-// function databaseSecretKey(db: Pick<DbosDebugConfig, 'user' | 'host' | 'port' | 'database'>) {
-//   return `dbos-ttdbg:database:${db.user}@${db.host}:${db.port ?? 5432}/${db.database}`;
-// }
-
-// const databaseSetKey = `dbos-ttdbg:databases`;
-// const appNameKey = `dbos-ttdbg:app-name`;
-
-// export class Configuration {
-//   constructor(private readonly secrets: vscode.SecretStorage, private readonly workspaceState: vscode.Memento) { }
-
-//   async getStoredCloudCredentials(domain?: string | DbosCloudDomain): Promise<DbosCloudCredentials | undefined> {
-//     const { cloudDomain } = getCloudDomain(domain);
-//     const secretKey = domainSecretKey(cloudDomain);
-//     const json = await this.secrets.get(secretKey);
-//     return json ? JSON.parse(json) as DbosCloudCredentials : undefined;
-//   }
-
-//   async cloudLogin(domain?: string | DbosCloudDomain) {
-//     const { cloudDomain } = getCloudDomain(domain);
-//     const credentials = await authenticate(cloudDomain);
-//     if (credentials) {
-//       const secretKey = domainSecretKey(cloudDomain);
-//       await this.secrets.store(secretKey, JSON.stringify(credentials));
-//     }
-//     return credentials;
-//   }
-
-//   async getCredentials(domain?: string | DbosCloudDomain) {
-//     const { cloudDomain } = getCloudDomain(domain);
-//     const storedCredentials = await this.getStoredCloudCredentials(cloudDomain);
-//     return storedCredentials ?? await this.cloudLogin(cloudDomain);
-//   }
-
-//   async deleteStoredCloudCredentials(domain?: string | DbosCloudDomain) {
-//     const { cloudDomain } = getCloudDomain(domain);
-//     const secretKey = domainSecretKey(cloudDomain);
-//     const json = await this.secrets.get(secretKey);
-//     if (json) {
-//       await this.secrets.delete(secretKey);
-//       logger.debug("Deleted DBOS Cloud credentials", { cloudDomain });
-//       return true;
-//     } else {
-//       return false;
-//     }
-//   }
-
-//   async getDebugConfig(folder: vscode.WorkspaceFolder, credentials: DbosCloudCredentials): Promise<DbosDebugConfig> {
-//     return await vscode.window.withProgress(
-//       { location: vscode.ProgressLocation.Window },
-//       async (): Promise<DbosDebugConfig> => {
-//         const packageName = this.getAppName() ?? await getPackageName(folder);
-//         if (!packageName) { 
-//           throw new Error("Failed to get application name", { cause: { folder: folder.uri.fsPath, credentials } });
-//         }
-
-//         const cloudConfig =  await getDebugConfigFromDbosCloud(packageName, credentials);
-//         if (cloudConfig === undefined) {
-//           throw new Error('failed to get cloud config', { cause: { packageName, credentials } });
-//         }
-//         const localConfig = getDebugConfigFromVSCode(folder);
-
-//         const host = localConfig.host ?? cloudConfig.host;
-//         const port = localConfig.port ?? cloudConfig.port ?? 5432;
-//         const database = localConfig.database ?? cloudConfig.database;
-//         if (!host || !database) {
-//           throw new Error("Failed to get database info", { cause: { folder: folder.uri.fsPath, credentials, host, port, database } });
-//         }
-
-//         const role = await getDbProxyRole(cloudConfig.dbInstance, credentials);
-//         if (isUnauthorized(role)) {
-//           throw new Error("Unable to retrieve DB proxy role", { cause: { credentials } });
-//         }
-
-//         return {
-//           host,
-//           port,
-//           database: `${database}_dbos_prov`,
-//           user: role.RoleName,
-//           password: role.Secret,
-//           appName: cloudConfig.appName
-//         };
-//       }
-//     );
-//   }
-
-//   getProxyPort(folder: vscode.WorkspaceFolder): number {
-//     const cfg = vscode.workspace.getConfiguration(TTDBG_CONFIG_SECTION, folder);
-//     return cfg.get<number>(DEBUG_PROXY_PORT, 2345);
-//   }
-
-//   getPreLaunchTask(folder: vscode.WorkspaceFolder) {
-//     const cfg = vscode.workspace.getConfiguration(TTDBG_CONFIG_SECTION, folder);
-//     return cfgString(cfg.get<string | undefined>(DEBUG_PRE_LAUNCH_TASK, undefined));
-//   }
-
-//   async setAppName(appName?: string) {
-//     await this.workspaceState.update(appNameKey, appName);
-//   }
-
-//   getAppName() {
-//     return this.workspaceState.get<string>(appNameKey);
-//   }
-// }
-
-// async function getPackageName(folder: vscode.WorkspaceFolder): Promise<string | undefined> {
-//   const packageJsonUri = vscode.Uri.joinPath(folder.uri, "package.json");
-//   if (!await exists(packageJsonUri)) { return undefined; }
-
-//   try {
-//     const packageJsonBuffer = await vscode.workspace.fs.readFile(packageJsonUri);
-//     const packageJsonText = new TextDecoder().decode(packageJsonBuffer);
-//     const packageJson = JSON.parse(packageJsonText);
-//     return packageJson.name;
-//   } catch (e) {
-//     logger.error("getPackageName", e);
-//     return undefined;
-//   }
-// }
-=======
 
 const TTDBG_CONFIG_SECTION = "dbos-ttdbg";
 const DEBUG_PROXY_PORT = "debug_proxy_port";
@@ -240,5 +22,4 @@
         const cfg = vscode.workspace.getConfiguration(TTDBG_CONFIG_SECTION, folder);
         return cfg.get<number>(DEBUG_PROXY_PORT, 2345);
     }
-}
->>>>>>> f2c6f437
+}